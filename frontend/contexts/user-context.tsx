"use client"

import { createContext, useContext, useEffect, useState, type ReactNode } from "react"
import { useRouter, usePathname } from "next/navigation"

interface User {
  username: string
  session_id: string
}

export const UserContext = createContext<{
  user: User | null
  login: (username: string, password: string) => Promise<void>
  logout: () => void
}>({
  user: null,
  login: async () => {},
  logout: () => {},
})

export function UserProvider({ children }: { children: ReactNode }) {
  const [user, setUser] = useState<User | null>(null)
  const router = useRouter()
  const pathname = usePathname()

  useEffect(() => {
    // Check for user in localStorage on mount
    const storedUser = localStorage.getItem("user")
    if (storedUser) {
      setUser(JSON.parse(storedUser))
    } else if (pathname !== "/auth") {
      router.push("/auth")
    }
  }, [router, pathname])

  // Add session heartbeat
  useEffect(() => {
    if (!user?.session_id) return

    const heartbeat = async () => {
      try {
          const API_IP = process.env.NEXT_PUBLIC_API_IP;
<<<<<<< HEAD
        const API_URL = `https://${API_IP}:8000`;
        const response = await fetch(`${API_URL}/heartbeat`, {
=======
        const response = await fetch(`https://${API_IP}:8000/heartbeat`, {
>>>>>>> 71d37955
          method: 'POST',
          headers: {
            'Session-Id': user.session_id,
          },
        })
        
        if (!response.ok) {
          // Session expired or invalid
          setUser(null)
        }
      } catch (error) {
        console.error('Heartbeat failed:', error)
      }
    }

    const interval = setInterval(heartbeat, 60000) // Every minute
    return () => clearInterval(interval)
  }, [user])

  const login = async (username: string, password: string) => {
    // Implement login logic here
    // For now, we'll just create a new user
    const newUser: User = {
      username,
      session_id: "new_session_id", // Replace with actual session ID
    }
    setUser(newUser)
    localStorage.setItem("user", JSON.stringify(newUser))
  }

  const logout = () => {
    setUser(null)
    localStorage.removeItem("user")
    router.push("/auth")
  }

  return <UserContext.Provider value={{ user, login, logout }}>{children}</UserContext.Provider>
}

export function useUser() {
  const context = useContext(UserContext)
  if (context === undefined) {
    throw new Error("useUser must be used within a UserProvider")
  }
  return context
}
<|MERGE_RESOLUTION|>--- conflicted
+++ resolved
@@ -40,12 +40,7 @@
     const heartbeat = async () => {
       try {
           const API_IP = process.env.NEXT_PUBLIC_API_IP;
-<<<<<<< HEAD
-        const API_URL = `https://${API_IP}:8000`;
-        const response = await fetch(`${API_URL}/heartbeat`, {
-=======
         const response = await fetch(`https://${API_IP}:8000/heartbeat`, {
->>>>>>> 71d37955
           method: 'POST',
           headers: {
             'Session-Id': user.session_id,
