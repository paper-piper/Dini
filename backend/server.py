import time
import threading
from utils.config import IPSettings
from flask import Flask, request, jsonify
from flask_cors import CORS, cross_origin
from utils.logging_utils import setup_basic_logger
from database_manager import DatabaseManager
from user_manager import UserManager
from user_session_manager import UserSessionManager
from utils.config import IPSettings

logger = setup_basic_logger()

<<<<<<< HEAD
ALLOWED_ORIGINS = {f"http://{IPSettings.LOCAL_IP}:3000", r"http://localhost:3000"}
=======
ALLOWED_ORIGINS = {"http://localhost:3000",
                   "http://127.0.0.1:3000",
                   f"http://{IPSettings.LOCAL_IP}:3000"}
>>>>>>> 71d37955

app = Flask(__name__)
CORS(
    app,
    supports_credentials=True,
    origins=list(ALLOWED_ORIGINS),
    allow_headers=["Content-Type", "Session-Id"],
    methods=["GET", "POST", "OPTIONS"]
)


@app.after_request
def add_cors_headers(response):
    origin = request.headers.get("Origin")
    if origin in ALLOWED_ORIGINS:
        response.headers["Access-Control-Allow-Origin"] = origin
        response.headers["Access-Control-Allow-Credentials"] = "true"
        response.headers["Access-Control-Allow-Methods"] = "GET, POST, OPTIONS"
        response.headers["Access-Control-Allow-Headers"] = "Content-Type, Session-Id"
    return response


@app.before_request
def log_request():
    """Logs incoming requests with payload details."""
    logger.info(f"Incoming {request.method} request to {request.path}")
    if request.method in ["POST", "PUT"]:
        logger.info(f"Request Data: {request.get_json(silent=True)}")


@app.teardown_appcontext
def close_connection(exception):
    """Close database connection after request."""
    DatabaseManager.close_connection(exception)


@app.route("/register", methods=["POST"])
def register():
    """Register new users."""
    try:
        data = request.get_json(force=True)
        username, password = data.get("username"), data.get("password")
        logger.info(f"Attempting to register user: {username}")
        response, status = UserManager.create_user(username, password)
        logger.info(f"Registration response: {response}")
        return jsonify(response), status
    except Exception as e:
        logger.error(f"Error in /register: {e}")
        return jsonify({"error": "Internal server error"}), 500


@app.route("/login", methods=["POST"])
def login():
    """Authenticate user and create persistent session."""
    try:
        data = request.get_json(force=True)
        username, password = data.get("username"), data.get("password")
        logger.info(f"User login attempt: {username}")

        response, status = UserManager.authenticate_user(username, password)

        if status == 200:
            session_id = response.get("session_id")
            # Retrieve the pre-loaded user instance from the global registry.
            user_instance = UserManager.all_users.get(username)
            if not user_instance:
                user_row = UserManager.get_user_by_username(username)
                if user_row:
                    user_instance = UserManager.create_user_instance(user_row)
                    UserManager.all_users[username] = user_instance
            UserSessionManager.get_instance().add_user(session_id, user_instance)

        logger.info(f"Login response: {response}")
        return jsonify(response), status
    except Exception as e:
        logger.error(f"Error in /login: {e}")
        return jsonify({"error": "Internal server error"}), 500


@app.route("/logout", methods=["POST"])
def logout():
    """Clear session and cleanup user instance."""
    try:
        data = request.get_json(force=True)
        session_id = data.get("session_id")
        logger.info(f"Logging out user with session ID: {session_id}")

        # Remove user instance first.
        UserSessionManager.get_instance().remove_user(session_id)

        # Then clear session from database.
        response, status = UserManager.logout_user(session_id)
        logger.info(f"Logout response: {response}")
        return jsonify(response), status
    except Exception as e:
        logger.error(f"Error in /logout: {e}")
        return jsonify({"error": "Internal server error"}), 500


@app.route("/transactions", methods=["GET", "POST", "OPTIONS"])
@cross_origin()
def transactions():
    """Handle transactions using UserManager."""
    if request.method == "OPTIONS":
        return jsonify({"success": True}), 200

    session_id = request.headers.get("Session-Id")
    if not session_id:
        return jsonify({"error": "Session ID missing"}), 401

    try:
        if request.method == "GET":
            response, status = UserManager.handle_transactions(session_id, "GET")
        elif request.method == "POST":
            data = request.get_json(force=True)
            response, status = UserManager.handle_transactions(session_id, "POST", data)

        return jsonify(response), status
    except Exception as e:
        logger.error(f"Error handling transaction: {e}")
        return jsonify({"error": "Transaction processing failed"}), 500


@app.route("/connected-users", methods=["GET"])
def get_connected_users():
    """Fetch connected users from active sessions."""
    try:
        session_id = request.headers.get("Session-Id")
        logger.info(f"Fetching connected users for session: {session_id}")

        user_instance = UserSessionManager.get_instance().get_user(session_id)
        if not user_instance:
            return jsonify({"error": "Invalid or expired session"}), 401

        # Get connected users from the persistent instance.
        connected_users = list(user_instance.nodes_names_addresses.keys())
        logger.info(f"Connected users fetched: {connected_users}")
        return jsonify(connected_users), 200
    except Exception as e:
        logger.error(f"Error in /connected-users: {e}")
        return jsonify({"error": "Internal server error"}), 500


@app.route("/heartbeat", methods=["POST"])
def heartbeat():
    """Keep user session alive."""
    try:
        session_id = request.headers.get("Session-Id")
        if not session_id:
            return jsonify({"error": "Session ID missing"}), 401

        user_instance = UserSessionManager.get_instance().get_user(session_id)
        if not user_instance:
            return jsonify({"error": "Invalid or expired session"}), 401

        return jsonify({"status": "alive"}), 200
    except Exception as e:
        logger.error(f"Error in heartbeat: {e}")
        return jsonify({"error": "Internal server error"}), 500


def cleanup_task():
    """Periodic task to clean up inactive sessions."""
    while True:
        try:
            UserSessionManager.get_instance().cleanup_inactive_sessions()
        except Exception as e:
            logger.error(f"Error in cleanup task: {e}")
        time.sleep(60)  # Run every minute


if __name__ == "__main__":
    # Start cleanup thread.
    cleanup_thread = threading.Thread(target=cleanup_task, daemon=True)
    cleanup_thread.start()

    # Initialize database and then load all user objects from the database.
    with app.app_context():
        DatabaseManager.init_db()
        UserManager.initialize_users()

    logger.info("Starting backend server on port 8000!")
    app.run(
        debug=True,
        host="0.0.0.0",  # Accept connections from any IP
        port=8000,
        ssl_context=('ssl/cert.pem', 'ssl/key.pem')
    )<|MERGE_RESOLUTION|>--- conflicted
+++ resolved
@@ -11,13 +11,9 @@
 
 logger = setup_basic_logger()
 
-<<<<<<< HEAD
-ALLOWED_ORIGINS = {f"http://{IPSettings.LOCAL_IP}:3000", r"http://localhost:3000"}
-=======
 ALLOWED_ORIGINS = {"http://localhost:3000",
                    "http://127.0.0.1:3000",
                    f"http://{IPSettings.LOCAL_IP}:3000"}
->>>>>>> 71d37955
 
 app = Flask(__name__)
 CORS(
