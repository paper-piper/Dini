--- conflicted
+++ resolved
@@ -53,8 +53,4 @@
         ]
         for session_id in inactive_sessions:
             logger.info(f"Cleaning up inactive session: {session_id}")
-<<<<<<< HEAD
-            self.remove_user(session_id)
-=======
-            self.remove_user(session_id)
->>>>>>> 71d37955
+            self.remove_user(session_id)